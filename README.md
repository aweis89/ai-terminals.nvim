--- conflicted
+++ resolved
@@ -482,181 +482,9 @@
 or `open` for a specific AI tool, a completely new instance of that tool will be
 started.
 
-### 🧩 Integrating with Other Tools
-
-<<<<<<< HEAD
+### 🧩 Integrating with Other Tools or Pickers
+
 `ai-terminals.nvim` can be easily integrated with other Neovim plugins for advanced workflows. Check the [recipes directory](recipes/) for examples.
-=======
-You can integrate the `aider_add_files` function with file pickers like
-`snacks.nvim` to easily add selected files to the Aider context.
-
-Here's an example of how you might configure `snacks.nvim` to add actions for
-sending files to Aider:
-
-```lua
--- In your snacks.nvim configuration (e.g., lua/plugins/snacks.lua)
-local snacks = require("snacks")
-local ai_terminals = require("ai-terminals") -- Make sure ai-terminals is loaded
-
--- Helper function to get selected file paths from the picker
-local function add_files_from_picker(picker, read_only)
-  local selected_items = picker:get_selected_items()
-  if not selected_items or #selected_items == 0 then
-    vim.notify("No files selected in picker", vim.log.levels.WARN)
-    return
-  end
-
-  local files_to_add = {}
-  for _, item in ipairs(selected_items) do
-    -- Assuming item.filename holds the full path
-    if item.filename then
-      table.insert(files_to_add, item.filename)
-    end
-  end
-
-  if #files_to_add > 0 then
-    ai_terminals.aider_add_files(files_to_add, { read_only = read_only })
-  else
-    vim.notify("Could not extract filenames from selected items", vim.log.levels.WARN)
-  end
-end
-
--- Define actions for Snacks
-local actions = {
-  aider_add = function(picker)
-    add_files_from_picker(picker, false) -- Add normally
-  end,
-  aider_read_only = function(picker)
-    add_files_from_picker(picker, true) -- Add as read-only
-  end,
-}
-
--- Configure Snacks sources to use these actions
-snacks.setup({
-  -- ... your other snacks config ...
-  sources = {
-    files = {
-      -- ... your files source config ...
-      actions = {
-        ["<leader><space>a"] = actions.aider_add,
-        ["<leader><space>r"] = actions.aider_read_only,
-      },
-    },
-    git_status = {
-      -- ... your git_status source config ...
-      actions = {
-        ["<leader><space>a"] = actions.aider_add,
-        ["<leader><space>r"] = actions.aider_read_only,
-      },
-    },
-    -- ... other sources ...
-  },
-})
-
--- Optional: Add keymaps to open Snacks with these sources
--- vim.keymap.set("n", "<leader>pf", function() snacks.show("files") end, { desc = "Pick Files (Snacks)" })
--- vim.keymap.set("n", "<leader>pg", function() snacks.show("git_status") end, { desc = "Pick Git Status (Snacks)" })
-```
-
-This setup defines two actions, `aider_add` and `aider_read_only`, which use the
-helper function `add_files_from_picker` to collect selected file paths from the
-picker and pass them to `require("ai-terminals").aider_add_files`. Keymaps are
-then added to specific picker sources (like `files` and `git_status`) to
-trigger these actions.
-
-##### 🔍 Sending Grep Results to Aider
-
-Similarly, you can configure Snacks to send selected lines from a grep search
-directly to the Aider terminal.
-
-```lua
--- In your snacks.nvim configuration (e.g., lua/plugins/snacks.lua)
-local snacks = require("snacks")
-local ai_terminals = require("ai-terminals") -- Ensure ai-terminals is loaded
-
--- Helper function to send selected grep lines to Aider
-local function send_search_results_to_aider(picker)
-  local selected_items = picker:get_selected_items()
-  if not selected_items or #selected_items == 0 then
-    vim.notify("No lines selected in picker", vim.log.levels.WARN)
-    return
-  end
-
-  local lines_to_send = {}
-  for _, item in ipairs(selected_items) do
-    -- Assuming item.text holds the grep line content
-    if item.text then
-      table.insert(lines_to_send, item.text)
-    end
-  end
-
-  if #lines_to_send > 0 then
-    -- Send the concatenated lines to the *active* or *last used* Aider
-    -- terminal. Note: This uses the generic 'send' function, assuming Aider
-    -- is the target. You might need to adjust if you have multiple terminals
-    -- open.
-    ai_terminals.send_term("aider", table.concat(lines_to_send, "\n"))
-    -- Optionally focus the aider terminal after sending
-    -- ai_terminals.focus()
-  else
-    vim.notify("Could not extract text from selected items", vim.log.levels.WARN)
-  end
-end
-
--- Define an action for sending search results
-local actions = {
-  aider_search = function(picker)
-    send_search_results_to_aider(picker)
-  end,
-  -- Include your aider_add and aider_read_only actions from the previous
-  -- example if needed
-}
-
--- Configure the grep source in Snacks
-snacks.setup({
-  -- ... your other snacks config ...
-  sources = {
-    grep = {
-      -- ... your grep source config ...
-      actions = {
-        ["<leader><space>s"] = actions.aider_search, -- Mnemonic: Send Search
-      },
-    },
-    -- Include your files and git_status sources with their actions here
-  },
-})
-
--- Optional: Add a keymap to open the grep source
--- vim.keymap.set("n", "<leader>ps", function() snacks.show("grep") end, { desc = "Pick Grep (Snacks)" })
-
--- Example of overriding default grep options if needed
--- local overrides = {
---   grep = {
---     cmd = "rg",
---     args = function(opts)
---       return { "--vimgrep", "--no-heading", "--smart-case", opts.query }
---     end,
---     -- Add your actions here as well if overriding the whole source table
---     actions = {
---       ["<leader><space>s"] = actions.aider_search,
---     },
---   },
--- }
--- return vim.tbl_deep_extend("force", opts or {}, overrides)
-```
-
-This adds a `send_search` helper function that extracts the text lines from the
-selected items in the picker (typically grep results) and sends them
-concatenated together to the Aider terminal using
-`require("ai-terminals").send`. An `aider_search` action is defined to use this
-helper, and a keymap (`<leader><space>s`) is added to the `grep` source to
-trigger this action.
-
-💡 **Tip:** You can use `<Tab>` in the Snacks picker to select multiple items
-(files or grep lines) one by one, or `<C-a>` (Control-A) to select *all*
-visible items. When you then use the `aider_add` or `aider_search` keymaps, all
-selected items will be sent to Aider at once!
->>>>>>> ad28cb86
 
 ## 🤝 Contributing
 
